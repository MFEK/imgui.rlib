#![allow(clippy::float_cmp)]
use bitflags::bitflags;

use crate::input::mouse::MouseButton;
use crate::style::{Style, StyleColor};
<<<<<<< HEAD
use crate::sys;
use crate::Ui;
=======
use crate::Ui;
use crate::sys;
>>>>>>> cb3d9c36

bitflags! {
    /// Item hover check option flags
    #[repr(transparent)]
    pub struct ItemHoveredFlags: u32 {
        /// Return true even if a popup window is blocking access to this item
        const ALLOW_WHEN_BLOCKED_BY_POPUP = sys::ImGuiHoveredFlags_AllowWhenBlockedByPopup;
        /// Return true even if an active item is blocking access to this item
        const ALLOW_WHEN_BLOCKED_BY_ACTIVE_ITEM = sys::ImGuiHoveredFlags_AllowWhenBlockedByActiveItem;
        /// Return true even if the position is obstructed or overlapped by another window
        const ALLOW_WHEN_OVERLAPPED = sys::ImGuiHoveredFlags_AllowWhenOverlapped;
        /// Return true even if the item is disabled
        const ALLOW_WHEN_DISABLED = sys::ImGuiHoveredFlags_AllowWhenDisabled;
        const RECT_ONLY = sys::ImGuiHoveredFlags_RectOnly;
    }
}

/// # Item/widget utilities
impl<'ui> Ui<'ui> {
    /// Returns `true` if the last item is hovered
    #[doc(alias = "IsItemHovered")]
    pub fn is_item_hovered(&self) -> bool {
        unsafe { sys::igIsItemHovered(0) }
    }
    /// Returns `true` if the last item is hovered based on the given flags
    #[doc(alias = "IsItemHovered")]
    pub fn is_item_hovered_with_flags(&self, flags: ItemHoveredFlags) -> bool {
        unsafe { sys::igIsItemHovered(flags.bits() as i32) }
    }
    /// Returns `true` if the last item is active
    #[doc(alias = "IsItemActive")]
    pub fn is_item_active(&self) -> bool {
        unsafe { sys::igIsItemActive() }
    }
    #[doc(alias = "IsItemFocused")]
    /// Returns `true` if the last item is focused for keyboard/gamepad navigation
    pub fn is_item_focused(&self) -> bool {
        unsafe { sys::igIsItemFocused() }
    }
    /// Returns `true` if the last item is being clicked by `MouseButton::Left`.
    ///
    /// This is the same as [is_item_clicked_with_button](Self::is_item_clicked_with_button)
    /// with `button` set to `MouseButton::Left`.
    #[doc(alias = "IsItemClicked")]
    pub fn is_item_clicked(&self) -> bool {
        self.is_item_clicked_with_button(MouseButton::Left)
    }

    /// Returns `true` if the last item is being clicked
    #[doc(alias = "IsItemClicked")]
    pub fn is_item_clicked_with_button(&self, button: MouseButton) -> bool {
        unsafe { sys::igIsItemClicked(button as i32) }
    }
    /// Returns `true` if the last item is visible
    #[doc(alias = "IsItemVisible")]
    pub fn is_item_visible(&self) -> bool {
        unsafe { sys::igIsItemVisible() }
    }
    /// Returns `true` if the last item modified its underlying value this frame or was pressed
    #[doc(alias = "IsItemEdited")]
    pub fn is_item_edited(&self) -> bool {
        unsafe { sys::igIsItemEdited() }
    }
    /// Returns `true` if the last item was just made active
    #[doc(alias = "IsItemActivated")]
    pub fn is_item_activated(&self) -> bool {
        unsafe { sys::igIsItemActivated() }
    }
    /// Returns `true` if the last item was just made inactive
    #[doc(alias = "IsItemDeactivated")]
    pub fn is_item_deactivated(&self) -> bool {
        unsafe { sys::igIsItemDeactivated() }
    }
    /// Returns `true` if the last item was just made inactive and made a value change when it was
    #[doc(alias = "IsItemDeactivatedAfterEdit")]
    /// active
    pub fn is_item_deactivated_after_edit(&self) -> bool {
        unsafe { sys::igIsItemDeactivatedAfterEdit() }
    }
    /// Returns `true` if the last item open state was toggled
    #[doc(alias = "IsItemToggledOpen")]
    pub fn is_item_toggled_open(&self) -> bool {
        unsafe { sys::igIsItemToggledOpen() }
    }
    /// Returns `true` if any item is hovered
    #[doc(alias = "IsAnyItemHovered")]
    pub fn is_any_item_hovered(&self) -> bool {
        unsafe { sys::igIsAnyItemHovered() }
    }
    /// Returns `true` if any item is active
    #[doc(alias = "IsAnyItemActive")]
    pub fn is_any_item_active(&self) -> bool {
        unsafe { sys::igIsAnyItemActive() }
    }
    /// Returns `true` if any item is focused
    #[doc(alias = "IsAnyItemFocused")]
    pub fn is_any_item_focused(&self) -> bool {
        unsafe { sys::igIsAnyItemFocused() }
    }
    /// Returns the upper-left bounding rectangle of the last item (in screen coordinates)
    #[doc(alias = "GetItemRectMin")]
    pub fn item_rect_min(&self) -> [f32; 2] {
        let mut out = sys::ImVec2::zero();
        unsafe { sys::igGetItemRectMin(&mut out) }
        out.into()
    }
    /// Returns the lower-right bounding rectangle of the last item (in screen coordinates)
    #[doc(alias = "GetItemRectMax")]
    pub fn item_rect_max(&self) -> [f32; 2] {
        let mut out = sys::ImVec2::zero();
        unsafe { sys::igGetItemRectMax(&mut out) }
        out.into()
    }
    /// Returns the size of the last item
    #[doc(alias = "GetItemRectSize")]
    pub fn item_rect_size(&self) -> [f32; 2] {
        let mut out = sys::ImVec2::zero();
        unsafe { sys::igGetItemRectSize(&mut out) }
        out.into()
    }
    /// Allows the last item to be overlapped by a subsequent item.
    ///
    /// Both may be activated during the same frame before the later one takes priority.
    #[doc(alias = "SetItemAllowOverlap")]
    pub fn set_item_allow_overlap(&self) {
        unsafe { sys::igSetItemAllowOverlap() };
    }
    /// Makes the last item the default focused item of the window
    #[doc(alias = "SetItemDefaultFocus")]
    pub fn set_item_default_focus(&self) {
        unsafe { sys::igSetItemDefaultFocus() };
    }
}

/// # Miscellaneous utilities
impl<'ui> Ui<'ui> {
    /// Returns `true` if the rectangle (of given size, starting from cursor position) is visible
    #[doc(alias = "IsRectVisibleNil")]
    pub fn is_cursor_rect_visible(&self, size: [f32; 2]) -> bool {
        unsafe { sys::igIsRectVisible_Nil(size.into()) }
    }
    /// Returns `true` if the rectangle (in screen coordinates) is visible
    #[doc(alias = "IsRectVisibleNilVec2")]
    pub fn is_rect_visible(&self, rect_min: [f32; 2], rect_max: [f32; 2]) -> bool {
        unsafe { sys::igIsRectVisible_Vec2(rect_min.into(), rect_max.into()) }
    }
    /// Returns the global imgui-rs time.
    ///
    /// Incremented by Io::delta_time every frame.
    #[doc(alias = "GetTime")]
    pub fn time(&self) -> f64 {
        unsafe { sys::igGetTime() }
    }
    /// Returns the global imgui-rs frame count.
    ///
    /// Incremented by 1 every frame.
    #[doc(alias = "GetFrameCount")]
    pub fn frame_count(&self) -> i32 {
        unsafe { sys::igGetFrameCount() }
    }
    /// Returns a single style color from the user interface style.
    ///
    /// Use this function if you need to access the colors, but don't want to clone the entire
    /// style object.
    #[doc(alias = "GetStyle")]
    pub fn style_color(&self, style_color: StyleColor) -> [f32; 4] {
        self.ctx.style()[style_color]
    }
    /// Returns a shared reference to the current [`Style`]. This function is tagged as `unsafe`
    /// because pushing via [`Ui::push_style_color`](crate::Ui::push_style_color) or
    /// [`UI::push_style_var`](crate::Ui::push_style_var) or popping via
    /// [`ColorStackToken::pop`](crate::ColorStackToken::pop) or
    /// [`StyleStackToken::pop`](crate::StyleStackToken::pop) will modify the values in the returned
    /// shared reference. Therefore, you should not retain this reference across calls to push and
    /// pop.
    #[doc(alias = "GetStyle")]
    pub unsafe fn style(&self) -> &Style {
        self.ctx.style()
    }
}<|MERGE_RESOLUTION|>--- conflicted
+++ resolved
@@ -3,13 +3,8 @@
 
 use crate::input::mouse::MouseButton;
 use crate::style::{Style, StyleColor};
-<<<<<<< HEAD
-use crate::sys;
-use crate::Ui;
-=======
 use crate::Ui;
 use crate::sys;
->>>>>>> cb3d9c36
 
 bitflags! {
     /// Item hover check option flags
