[package]
name = "imgui-examples"
version = "0.0.24-pre"
edition = "2018"
authors = ["Joonas Javanainen <joonas.javanainen@gmail.com>", "imgui-rs contributors"]
description = "imgui crate examples"
homepage = "https://github.com/Gekkio/imgui-rs"
repository = "https://github.com/Gekkio/imgui-rs"
license = "MIT/Apache-2.0"
publish = false

[features]
opengl = ["imgui-gfx-renderer/opengl"]
directx = ["imgui-gfx-renderer/directx"]
default = ["opengl"]

[dev-dependencies]
<<<<<<< HEAD
gfx = "0.17"
gfx_window_glutin = "0.28"
glutin = "0.19"
imgui = { version = "0.0.23-pre", path = "../" }
imgui-gfx-renderer = { version = "0.0.23-pre", path = "../imgui-gfx-renderer" }
imgui-winit-support = { version = "0.0.23-pre", path = "../imgui-winit-support" }

[target.'cfg(windows)'.dev-dependencies]
gfx_window_dxgi = "0.17"
=======
gfx = "0.18"
gfx_window_glutin = "0.30"
glutin = "0.20"
imgui = { version = "0.0.24-pre", path = "../" }
imgui-gfx-renderer = { version = "0.0.24-pre", path = "../imgui-gfx-renderer" }
imgui-winit-support = { version = "0.0.24-pre", path = "../imgui-winit-support" }
>>>>>>> 41d6ccc6
<|MERGE_RESOLUTION|>--- conflicted
+++ resolved
@@ -15,21 +15,12 @@
 default = ["opengl"]
 
 [dev-dependencies]
-<<<<<<< HEAD
-gfx = "0.17"
-gfx_window_glutin = "0.28"
-glutin = "0.19"
-imgui = { version = "0.0.23-pre", path = "../" }
-imgui-gfx-renderer = { version = "0.0.23-pre", path = "../imgui-gfx-renderer" }
-imgui-winit-support = { version = "0.0.23-pre", path = "../imgui-winit-support" }
-
-[target.'cfg(windows)'.dev-dependencies]
-gfx_window_dxgi = "0.17"
-=======
 gfx = "0.18"
 gfx_window_glutin = "0.30"
 glutin = "0.20"
 imgui = { version = "0.0.24-pre", path = "../" }
 imgui-gfx-renderer = { version = "0.0.24-pre", path = "../imgui-gfx-renderer" }
 imgui-winit-support = { version = "0.0.24-pre", path = "../imgui-winit-support" }
->>>>>>> 41d6ccc6
+
+[target.'cfg(windows)'.dev-dependencies]
+gfx_window_dxgi = "0.19"